[workspace]
members = [
    "benchmarks",
    "src/api",
    "src/auth",
    "src/catalog",
    "src/client",
    "src/cmd",
    "src/common/base",
    "src/common/catalog",
    "src/common/config",
    "src/common/datasource",
    "src/common/error",
    "src/common/function",
<<<<<<< HEAD
    "src/common/function-macro",
=======
    "src/common/macro",
    "src/common/greptimedb-telemetry",
>>>>>>> 339e12c6
    "src/common/grpc",
    "src/common/grpc-expr",
    "src/common/mem-prof",
    "src/common/meta",
    "src/common/procedure",
    "src/common/procedure-test",
    "src/common/query",
    "src/common/recordbatch",
    "src/common/runtime",
    "src/common/substrait",
    "src/common/telemetry",
    "src/common/test-util",
    "src/common/time",
    "src/common/version",
    "src/datanode",
    "src/datatypes",
    "src/file-engine",
    "src/frontend",
    "src/log-store",
    "src/meta-client",
    "src/meta-srv",
    "src/mito2",
    "src/object-store",
    "src/operator",
    "src/partition",
    "src/promql",
    "src/query",
    "src/servers",
    "src/session",
    "src/sql",
    "src/storage",
    "src/store-api",
    "src/table",
    # TODO: add this back once the region server is available
    # "tests-integration",
    "tests/runner",
]
resolver = "2"

[workspace.package]
version = "0.4.0-nightly"
edition = "2021"
license = "Apache-2.0"

[workspace.dependencies]
aquamarine = "0.3"
arrow = { version = "43.0" }
etcd-client = "0.11"
arrow-array = "43.0"
arrow-flight = "43.0"
arrow-schema = { version = "43.0", features = ["serde"] }
async-stream = "0.3"
async-trait = "0.1"
chrono = { version = "0.4", features = ["serde"] }
datafusion = { git = "https://github.com/waynexia/arrow-datafusion.git", rev = "c0b0fca548e99d020c76e1a1cd7132aab26000e1" }
datafusion-common = { git = "https://github.com/waynexia/arrow-datafusion.git", rev = "c0b0fca548e99d020c76e1a1cd7132aab26000e1" }
datafusion-expr = { git = "https://github.com/waynexia/arrow-datafusion.git", rev = "c0b0fca548e99d020c76e1a1cd7132aab26000e1" }
datafusion-optimizer = { git = "https://github.com/waynexia/arrow-datafusion.git", rev = "c0b0fca548e99d020c76e1a1cd7132aab26000e1" }
datafusion-physical-expr = { git = "https://github.com/waynexia/arrow-datafusion.git", rev = "c0b0fca548e99d020c76e1a1cd7132aab26000e1" }
datafusion-sql = { git = "https://github.com/waynexia/arrow-datafusion.git", rev = "c0b0fca548e99d020c76e1a1cd7132aab26000e1" }
datafusion-substrait = { git = "https://github.com/waynexia/arrow-datafusion.git", rev = "c0b0fca548e99d020c76e1a1cd7132aab26000e1" }
derive_builder = "0.12"
futures = "0.3"
futures-util = "0.3"
greptime-proto = { git = "https://github.com/GreptimeTeam/greptime-proto.git", rev = "9d3f28d07d29607d0e3c1823f4a4d2bc229d05b9" }
humantime-serde = "1.1"
itertools = "0.10"
lazy_static = "1.4"
once_cell = "1.18"
parquet = "43.0"
paste = "1.0"
prost = "0.11"
rand = "0.8"
regex = "1.8"
reqwest = { version = "0.11", default-features = false, features = [
    "json",
    "rustls-tls-native-roots",
    "stream",
] }
serde = { version = "1.0", features = ["derive"] }
serde_json = "1.0"
smallvec = "1"
snafu = { version = "0.7", features = ["backtraces"] }
sqlparser = { git = "https://github.com/GreptimeTeam/sqlparser-rs.git", rev = "296a4f6c73b129d6f565a42a2e5e53c6bc2b9da4", features = [
    "visitor",
] }
strum = { version = "0.25", features = ["derive"] }
tempfile = "3"
tokio = { version = "1.28", features = ["full"] }
tokio-util = { version = "0.7", features = ["io-util", "compat"] }
toml = "0.7"
tonic = { version = "0.9", features = ["tls"] }
uuid = { version = "1", features = ["serde", "v4", "fast-rng"] }
metrics = "0.20"
meter-core = { git = "https://github.com/GreptimeTeam/greptime-meter.git", rev = "abbd357c1e193cd270ea65ee7652334a150b628f" }
## workspaces members
api = { path = "src/api" }
auth = { path = "src/auth" }
catalog = { path = "src/catalog" }
client = { path = "src/client" }
cmd = { path = "src/cmd" }
common-base = { path = "src/common/base" }
common-catalog = { path = "src/common/catalog" }
common-config = { path = "src/common/config" }
common-datasource = { path = "src/common/datasource" }
common-error = { path = "src/common/error" }
common-function = { path = "src/common/function" }
<<<<<<< HEAD
common-function-macro = { path = "src/common/function-macro" }
=======
common-macro = { path = "src/common/macro" }
common-greptimedb-telemetry = { path = "src/common/greptimedb-telemetry" }
>>>>>>> 339e12c6
common-grpc = { path = "src/common/grpc" }
common-grpc-expr = { path = "src/common/grpc-expr" }
common-mem-prof = { path = "src/common/mem-prof" }
common-meta = { path = "src/common/meta" }
common-procedure = { path = "src/common/procedure" }
common-procedure-test = { path = "src/common/procedure-test" }
common-pprof = { path = "src/common/pprof" }
common-query = { path = "src/common/query" }
common-recordbatch = { path = "src/common/recordbatch" }
common-runtime = { path = "src/common/runtime" }
substrait = { path = "src/common/substrait" }
common-telemetry = { path = "src/common/telemetry" }
common-test-util = { path = "src/common/test-util" }
common-time = { path = "src/common/time" }
common-version = { path = "src/common/version" }
datanode = { path = "src/datanode" }
datatypes = { path = "src/datatypes" }
file-engine = { path = "src/file-engine" }
frontend = { path = "src/frontend" }
log-store = { path = "src/log-store" }
meta-client = { path = "src/meta-client" }
meta-srv = { path = "src/meta-srv" }
mito = { path = "src/mito" }
mito2 = { path = "src/mito2" }
operator = { path = "src/operator" }
object-store = { path = "src/object-store" }
partition = { path = "src/partition" }
promql = { path = "src/promql" }
query = { path = "src/query" }
<<<<<<< HEAD
=======
raft-engine = { git = "https://github.com/tikv/raft-engine.git", rev = "22dfb426cd994602b57725ef080287d3e53db479" }
script = { path = "src/script" }
>>>>>>> 339e12c6
servers = { path = "src/servers" }
session = { path = "src/session" }
sql = { path = "src/sql" }
storage = { path = "src/storage" }
store-api = { path = "src/store-api" }
table = { path = "src/table" }
table-procedure = { path = "src/table-procedure" }

[workspace.dependencies.meter-macros]
git = "https://github.com/GreptimeTeam/greptime-meter.git"
rev = "abbd357c1e193cd270ea65ee7652334a150b628f"

[profile.release]
debug = true
strip = true
lto = "thin"

[profile.nightly]
inherits = "release"
strip = true
lto = "thin"
debug = false
incremental = false<|MERGE_RESOLUTION|>--- conflicted
+++ resolved
@@ -12,12 +12,7 @@
     "src/common/datasource",
     "src/common/error",
     "src/common/function",
-<<<<<<< HEAD
-    "src/common/function-macro",
-=======
     "src/common/macro",
-    "src/common/greptimedb-telemetry",
->>>>>>> 339e12c6
     "src/common/grpc",
     "src/common/grpc-expr",
     "src/common/mem-prof",
@@ -125,12 +120,7 @@
 common-datasource = { path = "src/common/datasource" }
 common-error = { path = "src/common/error" }
 common-function = { path = "src/common/function" }
-<<<<<<< HEAD
-common-function-macro = { path = "src/common/function-macro" }
-=======
 common-macro = { path = "src/common/macro" }
-common-greptimedb-telemetry = { path = "src/common/greptimedb-telemetry" }
->>>>>>> 339e12c6
 common-grpc = { path = "src/common/grpc" }
 common-grpc-expr = { path = "src/common/grpc-expr" }
 common-mem-prof = { path = "src/common/mem-prof" }
@@ -160,11 +150,7 @@
 partition = { path = "src/partition" }
 promql = { path = "src/promql" }
 query = { path = "src/query" }
-<<<<<<< HEAD
-=======
 raft-engine = { git = "https://github.com/tikv/raft-engine.git", rev = "22dfb426cd994602b57725ef080287d3e53db479" }
-script = { path = "src/script" }
->>>>>>> 339e12c6
 servers = { path = "src/servers" }
 session = { path = "src/session" }
 sql = { path = "src/sql" }
