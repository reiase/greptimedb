// Copyright 2023 Greptime Team
//
// Licensed under the Apache License, Version 2.0 (the "License");
// you may not use this file except in compliance with the License.
// You may obtain a copy of the License at
//
//     http://www.apache.org/licenses/LICENSE-2.0
//
// Unless required by applicable law or agreed to in writing, software
// distributed under the License is distributed on an "AS IS" BASIS,
// WITHOUT WARRANTIES OR CONDITIONS OF ANY KIND, either express or implied.
// See the License for the specific language governing permissions and
// limitations under the License.
use std::collections::HashMap;
use std::time::Instant;

use axum::extract::{Json, Query, RawBody, State};
use common_catalog::consts::DEFAULT_CATALOG_NAME;
use common_error::ext::ErrorExt;
use schemars::JsonSchema;
use serde::{Deserialize, Serialize};
use session::context::QueryContext;

use crate::http::{ApiState, JsonResponse};

macro_rules! json_err {
    ($e: expr) => {{
        return Json(JsonResponse::with_error(
            format!("Invalid argument: {}", $e),
            common_error::status_code::StatusCode::InvalidArguments,
        ));
    }};

    ($msg: expr, $code: expr) => {{
        return Json(JsonResponse::with_error($msg.to_string(), $code));
    }};
}

macro_rules! unwrap_or_json_err {
    ($result: expr) => {
        match $result {
            Ok(result) => result,
            Err(e) => json_err!(e),
        }
    };
<<<<<<< HEAD
=======
}

/// Handler to insert and compile script
#[axum_macros::debug_handler]
pub async fn scripts(
    State(state): State<ApiState>,
    Query(params): Query<ScriptQuery>,
    RawBody(body): RawBody,
) -> Json<JsonResponse> {
    if let Some(script_handler) = &state.script_handler {
        let catalog = params
            .catalog
            .unwrap_or_else(|| DEFAULT_CATALOG_NAME.to_string());
        let schema = params.db.as_ref();

        if schema.is_none() || schema.unwrap().is_empty() {
            json_err!("invalid schema")
        }

        let name = params.name.as_ref();

        if name.is_none() || name.unwrap().is_empty() {
            json_err!("invalid name");
        }

        let bytes = unwrap_or_json_err!(hyper::body::to_bytes(body).await);

        let script = unwrap_or_json_err!(String::from_utf8(bytes.to_vec()));

        // Safety: schema and name are already checked above.
        let query_ctx = QueryContext::with(&catalog, schema.unwrap());
        let body = match script_handler
            .insert_script(query_ctx, name.unwrap(), &script)
            .await
        {
            Ok(()) => JsonResponse::with_output(None),
            Err(e) => json_err!(format!("Insert script error: {e}"), e.status_code()),
        };

        Json(body)
    } else {
        json_err!("Script execution not supported, missing script handler");
    }
}

#[derive(Debug, Serialize, Deserialize, JsonSchema, Default)]
pub struct ScriptQuery {
    pub catalog: Option<String>,
    pub db: Option<String>,
    pub name: Option<String>,
    #[serde(flatten)]
    pub params: HashMap<String, String>,
}

/// Handler to execute script
#[axum_macros::debug_handler]
pub async fn run_script(
    State(state): State<ApiState>,
    Query(params): Query<ScriptQuery>,
) -> Json<JsonResponse> {
    if let Some(script_handler) = &state.script_handler {
        let catalog = params
            .catalog
            .unwrap_or_else(|| DEFAULT_CATALOG_NAME.to_string());
        let start = Instant::now();
        let schema = params.db.as_ref();

        if schema.is_none() || schema.unwrap().is_empty() {
            json_err!("invalid schema")
        }

        let name = params.name.as_ref();

        if name.is_none() || name.unwrap().is_empty() {
            json_err!("invalid name");
        }

        // Safety: schema and name are already checked above.
        let query_ctx = QueryContext::with(&catalog, schema.unwrap());
        let output = script_handler
            .execute_script(query_ctx, name.unwrap(), params.params)
            .await;
        let resp = JsonResponse::from_output(vec![output]).await;

        Json(resp.with_execution_time(start.elapsed().as_millis()))
    } else {
        json_err!("Script execution not supported, missing script handler");
    }
>>>>>>> 339e12c6
}<|MERGE_RESOLUTION|>--- conflicted
+++ resolved
@@ -43,95 +43,4 @@
             Err(e) => json_err!(e),
         }
     };
-<<<<<<< HEAD
-=======
-}
-
-/// Handler to insert and compile script
-#[axum_macros::debug_handler]
-pub async fn scripts(
-    State(state): State<ApiState>,
-    Query(params): Query<ScriptQuery>,
-    RawBody(body): RawBody,
-) -> Json<JsonResponse> {
-    if let Some(script_handler) = &state.script_handler {
-        let catalog = params
-            .catalog
-            .unwrap_or_else(|| DEFAULT_CATALOG_NAME.to_string());
-        let schema = params.db.as_ref();
-
-        if schema.is_none() || schema.unwrap().is_empty() {
-            json_err!("invalid schema")
-        }
-
-        let name = params.name.as_ref();
-
-        if name.is_none() || name.unwrap().is_empty() {
-            json_err!("invalid name");
-        }
-
-        let bytes = unwrap_or_json_err!(hyper::body::to_bytes(body).await);
-
-        let script = unwrap_or_json_err!(String::from_utf8(bytes.to_vec()));
-
-        // Safety: schema and name are already checked above.
-        let query_ctx = QueryContext::with(&catalog, schema.unwrap());
-        let body = match script_handler
-            .insert_script(query_ctx, name.unwrap(), &script)
-            .await
-        {
-            Ok(()) => JsonResponse::with_output(None),
-            Err(e) => json_err!(format!("Insert script error: {e}"), e.status_code()),
-        };
-
-        Json(body)
-    } else {
-        json_err!("Script execution not supported, missing script handler");
-    }
-}
-
-#[derive(Debug, Serialize, Deserialize, JsonSchema, Default)]
-pub struct ScriptQuery {
-    pub catalog: Option<String>,
-    pub db: Option<String>,
-    pub name: Option<String>,
-    #[serde(flatten)]
-    pub params: HashMap<String, String>,
-}
-
-/// Handler to execute script
-#[axum_macros::debug_handler]
-pub async fn run_script(
-    State(state): State<ApiState>,
-    Query(params): Query<ScriptQuery>,
-) -> Json<JsonResponse> {
-    if let Some(script_handler) = &state.script_handler {
-        let catalog = params
-            .catalog
-            .unwrap_or_else(|| DEFAULT_CATALOG_NAME.to_string());
-        let start = Instant::now();
-        let schema = params.db.as_ref();
-
-        if schema.is_none() || schema.unwrap().is_empty() {
-            json_err!("invalid schema")
-        }
-
-        let name = params.name.as_ref();
-
-        if name.is_none() || name.unwrap().is_empty() {
-            json_err!("invalid name");
-        }
-
-        // Safety: schema and name are already checked above.
-        let query_ctx = QueryContext::with(&catalog, schema.unwrap());
-        let output = script_handler
-            .execute_script(query_ctx, name.unwrap(), params.params)
-            .await;
-        let resp = JsonResponse::from_output(vec![output]).await;
-
-        Json(resp.with_execution_time(start.elapsed().as_millis()))
-    } else {
-        json_err!("Script execution not supported, missing script handler");
-    }
->>>>>>> 339e12c6
 }