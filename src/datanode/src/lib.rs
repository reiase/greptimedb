// Copyright 2023 Greptime Team
//
// Licensed under the Apache License, Version 2.0 (the "License");
// you may not use this file except in compliance with the License.
// You may obtain a copy of the License at
//
//     http://www.apache.org/licenses/LICENSE-2.0
//
// Unless required by applicable law or agreed to in writing, software
// distributed under the License is distributed on an "AS IS" BASIS,
// WITHOUT WARRANTIES OR CONDITIONS OF ANY KIND, either express or implied.
// See the License for the specific language governing permissions and
// limitations under the License.

#![feature(assert_matches)]
#![feature(trait_upcasting)]

use query::query_engine::SqlStatementExecutor;

pub mod alive_keeper;
pub mod config;
pub mod datanode;
pub mod error;
<<<<<<< HEAD
=======
pub mod event_listener;
mod greptimedb_telemetry;
>>>>>>> 339e12c6
pub mod heartbeat;
pub mod metrics;
pub mod region_server;
pub mod server;
mod store;
#[cfg(test)]
#[allow(dead_code)]
mod tests;

// TODO(ruihang): remove this
pub struct Instance;

#[async_trait::async_trait]
impl SqlStatementExecutor for Instance {
    async fn execute_sql(
        &self,
        _stmt: sql::statements::statement::Statement,
        _query_ctx: session::context::QueryContextRef,
    ) -> query::error::Result<common_query::Output> {
        unreachable!()
    }
}<|MERGE_RESOLUTION|>--- conflicted
+++ resolved
@@ -21,11 +21,7 @@
 pub mod config;
 pub mod datanode;
 pub mod error;
-<<<<<<< HEAD
-=======
 pub mod event_listener;
-mod greptimedb_telemetry;
->>>>>>> 339e12c6
 pub mod heartbeat;
 pub mod metrics;
 pub mod region_server;
