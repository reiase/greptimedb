--- conflicted
+++ resolved
@@ -19,11 +19,6 @@
 use std::time::Duration;
 
 use api::v1::meta::Peer;
-<<<<<<< HEAD
-use common_catalog::consts::{DEFAULT_CATALOG_NAME, DEFAULT_SCHEMA_NAME};
-=======
-use common_greptimedb_telemetry::GreptimeDBTelemetryTask;
->>>>>>> 339e12c6
 use common_grpc::channel_manager;
 use common_meta::ddl::DdlTaskExecutorRef;
 use common_meta::key::TableMetadataManagerRef;
@@ -228,14 +223,6 @@
                                     if let Err(e) = procedure_manager.recover().await {
                                         error!("Failed to recover procedures, error: {e}");
                                     }
-<<<<<<< HEAD
-=======
-                                    let _ = task_handler.start().map_err(|e| {
-                                        debug!(
-                                            "Failed to start greptimedb telemetry task, error: {e}"
-                                        );
-                                    });
->>>>>>> 339e12c6
                                 }
                                 LeaderChangeMessage::StepDown(leader) => {
                                     if let Some(sub_manager) = subscribe_manager.clone() {
