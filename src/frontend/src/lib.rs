--- conflicted
+++ resolved
@@ -20,10 +20,5 @@
 pub mod heartbeat;
 pub mod instance;
 pub(crate) mod metrics;
-<<<<<<< HEAD
-mod row_inserter;
-=======
-mod script;
->>>>>>> 339e12c6
 mod server;
 pub mod service_config;