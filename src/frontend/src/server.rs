--- conflicted
+++ resolved
@@ -37,10 +37,6 @@
 use crate::error::{self, Result};
 use crate::frontend::FrontendOptions;
 use crate::instance::FrontendInstance;
-<<<<<<< HEAD
-use crate::service_config::{InfluxdbOptions, PromStoreOptions};
-=======
->>>>>>> 339e12c6
 
 pub(crate) struct Services;
 
@@ -113,13 +109,9 @@
                     .with_prometheus_handler(instance.clone());
             }
 
-            if opts.otlp.enable {
-                let _ = http_server_builder.with_otlp_handler(instance.clone());
-            }
 
             let http_server = http_server_builder
                 .with_metrics_handler(MetricsHandler)
-                .with_script_handler(instance.clone())
                 .with_configurator(plugins.get::<ConfiguratorRef>())
                 .with_greptime_config_options(opts.to_toml_string())
                 .build();
@@ -197,49 +189,6 @@
             let server = OpentsdbServer::create_server(instance.clone(), io_runtime);
 
             result.push((server, addr));
-<<<<<<< HEAD
-            set_opentsdb_handler = true;
-        }
-
-        if let Some(http_options) = &opts.http_options {
-            let http_addr = parse_addr(&http_options.addr)?;
-
-            let mut http_server_builder = HttpServerBuilder::new(http_options.clone());
-            let _ = http_server_builder
-                .with_sql_handler(ServerSqlQueryHandlerAdaptor::arc(instance.clone()))
-                .with_grpc_handler(ServerGrpcQueryHandlerAdaptor::arc(instance.clone()));
-
-            if let Some(user_provider) = user_provider.clone() {
-                let _ = http_server_builder.with_user_provider(user_provider);
-            }
-
-            if set_opentsdb_handler {
-                let _ = http_server_builder.with_opentsdb_handler(instance.clone());
-            }
-            if matches!(
-                opts.influxdb_options,
-                Some(InfluxdbOptions { enable: true })
-            ) {
-                let _ = http_server_builder.with_influxdb_handler(instance.clone());
-            }
-
-            if matches!(
-                opts.prom_store_options,
-                Some(PromStoreOptions { enable: true })
-            ) {
-                let _ = http_server_builder
-                    .with_prom_handler(instance.clone())
-                    .with_prometheus_handler(instance.clone());
-            }
-
-            let http_server = http_server_builder
-                .with_metrics_handler(MetricsHandler)
-                .with_configurator(plugins.get::<ConfiguratorRef>())
-                .with_greptime_config_options(opts.to_toml_string())
-                .build();
-            result.push((Box::new(http_server), http_addr));
-=======
->>>>>>> 339e12c6
         }
 
         Ok(result
