// Copyright 2023 Greptime Team
//
// Licensed under the Apache License, Version 2.0 (the "License");
// you may not use this file except in compliance with the License.
// You may obtain a copy of the License at
//
//     http://www.apache.org/licenses/LICENSE-2.0
//
// Unless required by applicable law or agreed to in writing, software
// distributed under the License is distributed on an "AS IS" BASIS,
// WITHOUT WARRANTIES OR CONDITIONS OF ANY KIND, either express or implied.
// See the License for the specific language governing permissions and
// limitations under the License.

use std::any::Any;

use common_datasource::file_format::Format;
use common_error::ext::{BoxedError, ErrorExt};
use common_error::status_code::StatusCode;
use servers::define_into_tonic_status;
use snafu::{Location, Snafu};
use store_api::storage::RegionNumber;

#[derive(Debug, Snafu)]
#[snafu(visibility(pub))]
pub enum Error {
    #[snafu(display("Failed to invalidate table cache, source: {}", source))]
    InvalidateTableCache {
        location: Location,
        source: common_meta::error::Error,
    },

    #[snafu(display("Failed to open raft engine backend, source: {}", source))]
    OpenRaftEngineBackend {
        location: Location,
        source: BoxedError,
    },

    #[snafu(display("Failed to handle heartbeat response, source: {}", source))]
    HandleHeartbeatResponse {
        location: Location,
        source: common_meta::error::Error,
    },

    #[snafu(display("{source}"))]
    External {
        #[snafu(backtrace)]
        source: BoxedError,
    },

    #[snafu(display("Failed to query, source: {}", source))]
    RequestQuery {
        #[snafu(backtrace)]
        source: common_meta::error::Error,
    },

    #[snafu(display("Runtime resource error, source: {}", source))]
    RuntimeResource {
        #[snafu(backtrace)]
        source: common_runtime::error::Error,
    },

    #[snafu(display("Failed to start server, source: {}", source))]
    StartServer {
        #[snafu(backtrace)]
        source: servers::error::Error,
    },

    #[snafu(display("Failed to shutdown server, source: {}", source))]
    ShutdownServer {
        #[snafu(backtrace)]
        source: servers::error::Error,
    },

    #[snafu(display("Failed to parse address {}, source: {}", addr, source))]
    ParseAddr {
        addr: String,
        source: std::net::AddrParseError,
    },

    #[snafu(display("Failed to parse SQL, source: {}", source))]
    ParseSql {
        #[snafu(backtrace)]
        source: sql::error::Error,
    },

    #[snafu(display("Failed to convert vector to GRPC column, reason: {}", reason))]
    VectorToGrpcColumn { reason: String, location: Location },

    #[snafu(display("Invalid SQL, error: {}", err_msg))]
    InvalidSql { err_msg: String, location: Location },

    #[snafu(display("Incomplete GRPC request: {}", err_msg))]
    IncompleteGrpcRequest { err_msg: String, location: Location },

    #[snafu(display("Failed to find Datanode by region: {:?}", region))]
    FindDatanode {
        region: RegionNumber,
        location: Location,
    },

    #[snafu(display("Invalid InsertRequest, reason: {}", reason))]
    InvalidInsertRequest { reason: String, location: Location },

    #[snafu(display("Invalid DeleteRequest, reason: {}", reason))]
    InvalidDeleteRequest { reason: String, location: Location },

    #[snafu(display("Invalid system table definition: {err_msg}, at {location}"))]
    InvalidSystemTableDef { err_msg: String, location: Location },

    #[snafu(display("Table not found: {}", table_name))]
    TableNotFound { table_name: String },

    #[snafu(display("General catalog error: {}", source))]
    Catalog {
        #[snafu(backtrace)]
        source: catalog::error::Error,
    },

    #[snafu(display("Failed to start Meta client, source: {}", source))]
    StartMetaClient {
        #[snafu(backtrace)]
        source: meta_client::error::Error,
    },

    #[snafu(display("Failed to create heartbeat stream to Metasrv, source: {}", source))]
    CreateMetaHeartbeatStream {
        source: meta_client::error::Error,
        location: Location,
    },

    #[snafu(display(
        "Failed to find table route for table id {}, source: {}",
        table_id,
        source
    ))]
    FindTableRoute {
        table_id: u32,
        #[snafu(backtrace)]
        source: partition::error::Error,
    },

    #[snafu(display("Schema {} already exists", name))]
    SchemaExists { name: String, location: Location },

    #[snafu(display("Table occurs error, source: {}", source))]
    Table {
        #[snafu(backtrace)]
        source: table::error::Error,
    },

    #[snafu(display("Cannot find column by name: {}", msg))]
    ColumnNotFound { msg: String, location: Location },

    #[snafu(display("Failed to plan statement, source: {}", source))]
    PlanStatement {
        #[snafu(backtrace)]
        source: query::error::Error,
    },

    #[snafu(display("Failed to read table: {table_name}, source: {source}"))]
    ReadTable {
        table_name: String,
        #[snafu(backtrace)]
        source: query::error::Error,
    },

    #[snafu(display("Failed to execute logical plan, source: {}", source))]
    ExecLogicalPlan {
        #[snafu(backtrace)]
        source: query::error::Error,
    },

    #[snafu(display("{source}"))]
    InvokeRegionServer {
        #[snafu(backtrace)]
        source: servers::error::Error,
    },

    #[snafu(display("Missing meta_client_options section in config"))]
    MissingMetasrvOpts { location: Location },

    #[snafu(display("Failed to find leaders when altering table, table: {}", table))]
    LeaderNotFound { table: String, location: Location },

    #[snafu(display("Table already exists: `{}`", table))]
    TableAlreadyExist { table: String, location: Location },

    #[snafu(display("Failed to found context value: {}", key))]
    ContextValueNotFound { key: String, location: Location },

    #[snafu(display("Not supported: {}", feat))]
    NotSupported { feat: String },

    #[snafu(display("SQL execution intercepted, source: {}", source))]
    SqlExecIntercepted {
        #[snafu(backtrace)]
        source: BoxedError,
    },

    // TODO(ruihang): merge all query execution error kinds
    #[snafu(display("Failed to execute PromQL query {}, source: {}", query, source))]
    ExecutePromql {
        query: String,
        #[snafu(backtrace)]
        source: servers::error::Error,
    },

    #[snafu(display(
        "Failed to create logical plan for prometheus query, source: {}",
        source
    ))]
    PromStoreRemoteQueryPlan {
        #[snafu(backtrace)]
        source: servers::error::Error,
    },

    #[snafu(display("Failed to describe schema for given statement, source: {}", source))]
    DescribeStatement {
        #[snafu(backtrace)]
        source: query::error::Error,
    },

    #[snafu(display("Illegal primary keys definition: {}", msg))]
    IllegalPrimaryKeysDef { msg: String, location: Location },

<<<<<<< HEAD
    #[snafu(display("Unrecognized table option: {}", source))]
    UnrecognizedTableOption {
        #[snafu(backtrace)]
        source: table::error::Error,
    },

    #[snafu(display("Missing time index column: {}", source))]
    MissingTimeIndexColumn {
        location: Location,
        source: table::error::Error,
    },

    #[snafu(display("Failed to build regex, source: {}", source))]
    BuildRegex {
        location: Location,
        source: regex::Error,
=======
    #[snafu(display("Failed to start script manager, source: {}", source))]
    StartScriptManager {
        #[snafu(backtrace)]
        source: script::error::Error,
>>>>>>> 339e12c6
    },

    #[snafu(display("Failed to copy table: {}, source: {}", table_name, source))]
    CopyTable {
        table_name: String,
        #[snafu(backtrace)]
        source: table::error::Error,
    },

    #[snafu(display(
        "Failed to insert value into table: {}, source: {}",
        table_name,
        source
    ))]
    Insert {
        table_name: String,
        #[snafu(backtrace)]
        source: table::error::Error,
    },

    #[snafu(display("Unsupported format: {:?}", format))]
    UnsupportedFormat { location: Location, format: Format },

    #[snafu(display("Table metadata manager error: {}", source))]
    TableMetadataManager {
        source: common_meta::error::Error,
        location: Location,
    },

    #[snafu(display("Failed to pass permission check, source: {}", source))]
    Permission {
        source: auth::error::Error,
        location: Location,
    },

    #[snafu(display("Empty data: {}", msg))]
    EmptyData { msg: String, location: Location },

    #[snafu(display(
        "No valid default value can be built automatically, column: {}",
        column,
    ))]
    ColumnNoneDefaultValue { column: String, location: Location },

    #[snafu(display("Invalid region request, reason: {}", reason))]
    InvalidRegionRequest { reason: String },

    #[snafu(display("{}", source))]
    TableOperation {
        source: operator::error::Error,
        location: Location,
    },
}

pub type Result<T> = std::result::Result<T, Error>;

impl ErrorExt for Error {
    fn status_code(&self) -> StatusCode {
        match self {
            Error::ParseAddr { .. }
            | Error::InvalidSql { .. }
            | Error::InvalidInsertRequest { .. }
            | Error::InvalidDeleteRequest { .. }
            | Error::IllegalPrimaryKeysDef { .. }
            | Error::SchemaExists { .. }
            | Error::ColumnNotFound { .. }
            | Error::MissingMetasrvOpts { .. }
            | Error::UnsupportedFormat { .. }
            | Error::EmptyData { .. }
            | Error::ColumnNoneDefaultValue { .. }
            | Error::IncompleteGrpcRequest { .. } => StatusCode::InvalidArguments,

            Error::NotSupported { .. } => StatusCode::Unsupported,

            Error::Permission { source, .. } => source.status_code(),

            Error::DescribeStatement { source } => source.status_code(),

            Error::HandleHeartbeatResponse { source, .. }
            | Error::TableMetadataManager { source, .. } => source.status_code(),

            Error::RuntimeResource { source, .. } => source.status_code(),
            Error::PromStoreRemoteQueryPlan { source, .. }
            | Error::ExecutePromql { source, .. } => source.status_code(),

            Error::SqlExecIntercepted { source, .. } => source.status_code(),
            Error::StartServer { source, .. } => source.status_code(),
            Error::ShutdownServer { source, .. } => source.status_code(),

            Error::ParseSql { source } => source.status_code(),

            Error::InvalidateTableCache { source, .. } => source.status_code(),

            Error::Table { source }
            | Error::CopyTable { source, .. }
            | Error::Insert { source, .. } => source.status_code(),

            Error::OpenRaftEngineBackend { .. } => StatusCode::StorageUnavailable,

            Error::RequestQuery { source } => source.status_code(),

            Error::FindDatanode { .. }
            | Error::VectorToGrpcColumn { .. }
            | Error::InvalidRegionRequest { .. } => StatusCode::Internal,

            Error::ContextValueNotFound { .. } | Error::InvalidSystemTableDef { .. } => {
                StatusCode::Unexpected
            }

            Error::TableNotFound { .. } => StatusCode::TableNotFound,

            Error::Catalog { source, .. } => source.status_code(),

            Error::StartMetaClient { source } | Error::CreateMetaHeartbeatStream { source, .. } => {
                source.status_code()
            }

            Error::PlanStatement { source }
            | Error::ReadTable { source, .. }
            | Error::ExecLogicalPlan { source } => source.status_code(),

            Error::LeaderNotFound { .. } => StatusCode::StorageUnavailable,
            Error::TableAlreadyExist { .. } => StatusCode::TableAlreadyExists,
            Error::InvokeRegionServer { source } => source.status_code(),

            Error::External { source } => source.status_code(),
            Error::FindTableRoute { source, .. } => source.status_code(),

<<<<<<< HEAD
            Error::TableScanExec { source, .. } => source.status_code(),

            Error::ReadObject { .. } | Error::ReadParquet { .. } | Error::ReadOrc { .. } => {
                StatusCode::StorageUnavailable
            }

            Error::ListObjects { source }
            | Error::ParseUrl { source }
            | Error::BuildBackend { source } => source.status_code(),

            Error::WriteParquet { source, .. } => source.status_code(),
            Error::InvalidCopyParameter { .. } => StatusCode::InvalidArguments,

            Error::ReadRecordBatch { source, .. } | Error::BuildColumnVectors { source, .. } => {
                source.status_code()
            }
=======
            Error::StartScriptManager { source } => source.status_code(),

            Error::TableOperation { source, .. } => source.status_code(),
>>>>>>> 339e12c6
        }
    }

    fn as_any(&self) -> &dyn Any {
        self
    }
}

define_into_tonic_status!(Error);

impl From<operator::error::Error> for Error {
    fn from(e: operator::error::Error) -> Error {
        Error::TableOperation {
            source: e,
            location: Location::default(),
        }
    }
}<|MERGE_RESOLUTION|>--- conflicted
+++ resolved
@@ -223,31 +223,6 @@
 
     #[snafu(display("Illegal primary keys definition: {}", msg))]
     IllegalPrimaryKeysDef { msg: String, location: Location },
-
-<<<<<<< HEAD
-    #[snafu(display("Unrecognized table option: {}", source))]
-    UnrecognizedTableOption {
-        #[snafu(backtrace)]
-        source: table::error::Error,
-    },
-
-    #[snafu(display("Missing time index column: {}", source))]
-    MissingTimeIndexColumn {
-        location: Location,
-        source: table::error::Error,
-    },
-
-    #[snafu(display("Failed to build regex, source: {}", source))]
-    BuildRegex {
-        location: Location,
-        source: regex::Error,
-=======
-    #[snafu(display("Failed to start script manager, source: {}", source))]
-    StartScriptManager {
-        #[snafu(backtrace)]
-        source: script::error::Error,
->>>>>>> 339e12c6
-    },
 
     #[snafu(display("Failed to copy table: {}, source: {}", table_name, source))]
     CopyTable {
@@ -375,28 +350,7 @@
             Error::External { source } => source.status_code(),
             Error::FindTableRoute { source, .. } => source.status_code(),
 
-<<<<<<< HEAD
-            Error::TableScanExec { source, .. } => source.status_code(),
-
-            Error::ReadObject { .. } | Error::ReadParquet { .. } | Error::ReadOrc { .. } => {
-                StatusCode::StorageUnavailable
-            }
-
-            Error::ListObjects { source }
-            | Error::ParseUrl { source }
-            | Error::BuildBackend { source } => source.status_code(),
-
-            Error::WriteParquet { source, .. } => source.status_code(),
-            Error::InvalidCopyParameter { .. } => StatusCode::InvalidArguments,
-
-            Error::ReadRecordBatch { source, .. } | Error::BuildColumnVectors { source, .. } => {
-                source.status_code()
-            }
-=======
-            Error::StartScriptManager { source } => source.status_code(),
-
             Error::TableOperation { source, .. } => source.status_code(),
->>>>>>> 339e12c6
         }
     }
 
